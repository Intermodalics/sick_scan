--- conflicted
+++ resolved
@@ -23,7 +23,6 @@
 
 | **device name**    |  **part no.**                                                                                                                | **description**                                | **tested?**     |
 |--------------------|------------------------------------------------------------------------------------------------------------------------------|------------------------------------------------|:---------------:|
-<<<<<<< HEAD
 | MRS6124            | [6065086](https://www.sick.com/de/en/detection-and-ranging-solutions/3d-lidar-sensors/mrs6000/c/g448151)                         | 24 layer max. range: 200m, ang. resol. 0.13 [deg] hor., 0.0625 [deg] ver. | ✔ [stable]|
 |                    |                                                                                                                                  | Scan-Rate: 10 Hz                       |                 |
 | MRS1104            | [1081208](https://www.sick.com/sg/en/detection-and-ranging-solutions/3d-lidar-sensors/mrs1000/mrs1104c-111011/p/p495044)         | 4 layer max. range: 64m, ang. resol. 0.25 [deg] hor., 2.50 [deg] ver.                                         | ✔ [stable]|
@@ -31,12 +30,6 @@
 | LMS1104            | [1092445](https://www.sick.com/ag/en/detection-and-ranging-solutions/2d-lidar-sensors/lms1000/c/g387151)                         | 1 layer max. range: 64m, ang. resol. 0.25 [deg] |  ✔ [stable]|
 |                    |                                                                                                                                  | Scan-Rate: 150 Hz, 4x37.5 Hz   |                 |
 | TiM551             | [1060445](https://www.sick.com/de/en/detection-and-ranging-solutions/2d-lidar-sensors/tim5xx/tim551-2050001/p/p343045)                 | 1 layer max. range: 10m, ang. resol. 1.00[deg] | ✔ [stable]|
-=======
-| MRS6124            | [6065086](https://www.sick.com/de/de/mess-und-detektionsloesungen/3d-lidar-sensoren/mrs6000/mrs6124r-131001/p/p533545)   | 24 layer (standard)                            | ✔ [stable]| 
-| MRS1104            | [1081208](https://www.sick.com/sg/en/detection-and-ranging-solutions/3d-lidar-sensors/mrs1000/mrs1104c-111011/p/p495044) | 4 layer                                        | ✔ [stable]|
-| LMS1104            | [unpublished] | 1 layer (based on MRS1104 technology) |  ✔ [experimental]|
-| TiM551             | [1060445](https://www.sick.com/media/docs/9/29/229/Operating_instructions_TiM55x_TiM56x_TiM57x_de_IM0051229.PDF)                 | 1 layer max. range: 10m, ang. resol. 1.00[deg] | ✔ [stable]|
->>>>>>> e4ac2aa1
 |                    |                                                                                                                                  | Scan-Rate: 15 Hz   |                 |
 | TiM561             | [1071419](https://www.sick.com/de/en/detection-and-ranging-solutions/2d-lidar-sensors/tim5xx/tim561-2050101/p/p369446)                 | 1 layer max. range: 10m, ang. resol. 0.33 [deg]| ✔ [stable]|
 |                    |                                                                                                                                  | Scan-Rate: 15 Hz   |                 |
