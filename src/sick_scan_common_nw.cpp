<<<<<<< HEAD
//
// Created by michael on 1/22/18.
//

#include "sick_scan/sick_scan_common_nw.h"
#include "sick_scan/tcp/colaa.hpp"
#include "sick_scan/tcp/colab.hpp"
#include "sick_scan/tcp/BasicDatatypes.hpp"
#include "sick_scan/tcp/tcp.hpp"
#include <map>	// for std::map

//
// SickScanCommonNw.cpp
//
//  Created on: 18.07.2011
//      Author: sick
//
#include "sick_scan/tcp/tcp.hpp"
#include "sick_scan/tcp/errorhandler.hpp"
#include "sick_scan/tcp/toolbox.hpp"
#include "sick_scan/tcp/Mutex.hpp"
#include <assert.h>

SickScanCommonNw::SickScanCommonNw()
    {
      m_state = CONSTRUCTED;
      m_beVerbose = false;

    }





SickScanCommonNw::~SickScanCommonNw()
    {
      // Disconnect and shut down receive thread.
      if (isConnected() == true)
      {
        // Change from CONNECTED to CONSTRUCTED
        disconnect();
      }
    }


//
// Disconnect from the scanner, and close the interface.
//
bool SickScanCommonNw::disconnect()
{
  closeTcpConnection();

  // Change back to CONSTRUCTED
  m_state = CONSTRUCTED;
  return true;
}


//
// Initialisation from Scanner class:
// Parameter setup only. Afterwards, call connect() to connect to the scanner.
//
    bool SickScanCommonNw::init(std::string ipAddress,
                         unsigned short portNumber,
                         Tcp::DisconnectFunction disconnectFunction,
                         void* obj)
    {
      m_ipAddress = ipAddress;
      m_portNumber = portNumber;
      m_tcp.setDisconnectCallbackFunction(disconnectFunction, obj);
      return true;
    }


    bool SickScanCommonNw::setReadCallbackFunction(Tcp::ReadFunction readFunction,
                                                   void* obj)
    {
          m_tcp.setReadCallbackFunction(readFunction, obj);
          return(true);
    }
//
// Verbinde mit dem unter init() eingestellten Geraet, und pruefe die Verbindung
// durch einen DeviceIdent-Aufruf.
//
// true = Erfolgreich.
//
    bool SickScanCommonNw::connect()
    {

      assert (m_state == CONSTRUCTED); // must not be opened or running already

      // Initialise buffer variables
      m_numberOfBytesInReceiveBuffer = 0; // Buffer is empty
      m_numberOfBytesInResponseBuffer = 0; // Buffer is empty

      // Establish connection here
      // Set the data input callback for our TCP connection
      // m_tcp.setReadCallbackFunction(&SickScanCommonNw::readCallbackFunctionS, this);	// , this, _1, _2));

      bool success = openTcpConnection();
      if (success == true)
      {
        // Check if scanner type matches
        m_state = CONNECTED;

      }
      return success;
    }



//
// True, if state is CONNECTED, that is:
// - A TCP-connection exists
// - Read thread is running
//
    bool SickScanCommonNw::isConnected()
    {
      return (m_state == CONNECTED);
    }





/**
 * Open TCP-connection to endpoint (usually IP-address and port)
 *
 * true = Connected, false = no connection
 */
    bool SickScanCommonNw::openTcpConnection()
    {
     //  printInfoMessage("SickScanCommonNw::openTcpConnection: Connecting TCP/IP connection to " + m_ipAddress + ":" + toString(m_portNumber) + " ...", m_beVerbose);

      bool success = m_tcp.open(m_ipAddress, m_portNumber, m_beVerbose);
      if (success == false)
      {
        // printError("SickScanCommonNw::openTcpConnection: ERROR: Failed to establish TCP connection, aborting!");
        return false;
      }

      return true;
    }



//
// Close TCP-connection and shut down read thread
//
    void SickScanCommonNw::closeTcpConnection()
    {
      if (m_tcp.isOpen())
      {
        m_tcp.close();
      }
    }

//
// Static entry point.
//
    void SickScanCommonNw::readCallbackFunctionS(void* obj, UINT8* buffer, UINT32& numOfBytes)
    {
      ((SickScanCommonNw*)obj)->readCallbackFunction(buffer, numOfBytes);
    }


/**
 * Read callback. Diese Funktion wird aufgerufen, sobald Daten auf der Schnittstelle
 * hereingekommen sind.
 */
    void SickScanCommonNw::readCallbackFunction(UINT8* buffer, UINT32& numOfBytes)
    {
      bool beVerboseHere = false;
      printInfoMessage("SickScanCommonNw::readCallbackFunction(): Called with " + toString(numOfBytes) + " available bytes.", beVerboseHere);

      ScopedLock lock(&m_receiveDataMutex); // Mutex for access to the input buffer
      UINT32 remainingSpace = sizeof(m_receiveBuffer) - m_numberOfBytesInReceiveBuffer;
      UINT32 bytesToBeTransferred = numOfBytes;
      if (remainingSpace < numOfBytes)
      {
        bytesToBeTransferred = remainingSpace;
        // printWarning("SickScanCommonNw::readCallbackFunction(): Input buffer space is to small, transferring only " +
        //              ::toString(bytesToBeTransferred) + " of " + ::toString(numOfBytes) + " bytes.");
      }
      else
      {
        // printInfoMessage("SickScanCommonNw::readCallbackFunction(): Transferring " + ::toString(bytesToBeTransferred) +
        //                   " bytes from TCP to input buffer.", beVerboseHere);
      }

      if (bytesToBeTransferred > 0)
      {
        // Data can be transferred into our input buffer
        memcpy(&(m_receiveBuffer[m_numberOfBytesInReceiveBuffer]), buffer, bytesToBeTransferred);
        m_numberOfBytesInReceiveBuffer += bytesToBeTransferred;

        UINT32 size = 0;

        while (1)
        {
          // Now work on the input buffer until all received datasets are processed
           SopasEventMessage frame = findFrameInReceiveBuffer();

          size = frame.size();
          if (size == 0)
          {
            // Framesize = 0: There is no valid frame in the buffer. The buffer is either empty or the frame
            // is incomplete, so leave the loop
            printInfoMessage("SickScanCommonNw::readCallbackFunction(): No complete frame in input buffer, we are done.", beVerboseHere);

            // Leave the loop
            break;
          }
          else
          {
            // A frame was found in the buffer, so process it now.
            printInfoMessage("SickScanCommonNw::readCallbackFunction(): Processing a frame of length " + ::toString(frame.size()) + " bytes.", beVerboseHere);
             processFrame(frame);
          }
        }
      }
      else
      {
        // There was input data from the TCP interface, but our input buffer was unable to hold a single byte.
        // Either we have not read data from our buffer for a long time, or something has gone wrong. To re-sync,
        // we clear the input buffer here.
        m_numberOfBytesInReceiveBuffer = 0;
      }

    }



//
// Look for 23-frame (STX/ETX) in receive buffer.
// Move frame to start of buffer
//
// Return: 0 : No (complete) frame found
//        >0 : Frame length
//
    SopasEventMessage SickScanCommonNw::findFrameInReceiveBuffer()
    {
      UINT32 frameLen = 0;
      UINT32 i;

      // Depends on protocol...
      if (m_protocol == CoLa_A)
      {
        //
        // COLA-A
        //
        // Must start with STX (0x02)
        if (m_receiveBuffer[0] != 0x02)
        {
          // Look for starting STX (0x02)
          for (i = 1; i < m_numberOfBytesInReceiveBuffer; i++)
          {
            if (m_receiveBuffer[i] == 0x02)
            {
              break;
            }
          }

          // Found beginning of frame?
          if (i >= m_numberOfBytesInReceiveBuffer)
          {
            // No start found, everything can be discarded
            m_numberOfBytesInReceiveBuffer = 0; // Invalidate buffer
            return SopasEventMessage(); // No frame found
          }

          // Move frame start to index 0
          UINT32 newLen = m_numberOfBytesInReceiveBuffer - i;
          memmove(&(m_receiveBuffer[0]), &(m_receiveBuffer[i]), newLen);
          m_numberOfBytesInReceiveBuffer = newLen;
        }

        // Look for ending ETX (0x03)
        for (i = 1; i < m_numberOfBytesInReceiveBuffer; i++)
        {
          if (m_receiveBuffer[i] == 0x03)
          {
            break;
          }
        }

        // Found end?
        if (i >= m_numberOfBytesInReceiveBuffer)
        {
          // No end marker found, so it's not a complete frame (yet)
          return SopasEventMessage(); // No frame found
        }

        // Calculate frame length in byte
        frameLen = i + 1;

        return SopasEventMessage(m_receiveBuffer, CoLa_A, frameLen);
      }
      else if (m_protocol == CoLa_B)
      {
        UINT32 magicWord;
        UINT32 payloadlength;

        if (m_numberOfBytesInReceiveBuffer < 4)
        {
          return SopasEventMessage();
        }
        UINT16 pos = 0;
        magicWord = colab::getIntegerFromBuffer<UINT32>(m_receiveBuffer, pos);
        if (magicWord != 0x02020202)
        {
          // Look for starting STX (0x02020202)
          for (i = 1; i <= m_numberOfBytesInReceiveBuffer - 4; i++)
          {
            pos = i; // this is needed, as the position value is updated by getIntegerFromBuffer
            magicWord = colab::getIntegerFromBuffer<UINT32>(m_receiveBuffer, pos);
            if (magicWord == 0x02020202)
            {
              // found magic word
              break;
            }
          }

          // Found beginning of frame?
          if (i > m_numberOfBytesInReceiveBuffer - 4)
          {
            // No start found, everything can be discarded
            m_numberOfBytesInReceiveBuffer = 0; // Invalidate buffer
            return SopasEventMessage(); // No frame found
          }
          else
          {
            // Move frame start to index
            UINT32 bytesToMove = m_numberOfBytesInReceiveBuffer - i;
            memmove(&(m_receiveBuffer[0]), &(m_receiveBuffer[i]), bytesToMove); // payload+magic+length+s+checksum
            m_numberOfBytesInReceiveBuffer = bytesToMove;
          }
        }

        // Pruefe Laenge des Pufferinhalts
        if (m_numberOfBytesInReceiveBuffer < 9)
        {
          // Es sind nicht genug Daten fuer einen Frame
          printInfoMessage("SickScanCommonNw::findFrameInReceiveBuffer: Frame cannot be decoded yet, only " +
                           ::toString(m_numberOfBytesInReceiveBuffer) + " bytes in the buffer.", m_beVerbose);
          return SopasEventMessage();
        }

        // Read length of payload
        pos = 4;
        payloadlength = colab::getIntegerFromBuffer<UINT32>(m_receiveBuffer, pos);
        printInfoMessage("SickScanCommonNw::findFrameInReceiveBuffer: Decoded payload length is " + ::toString(payloadlength) + " bytes.", m_beVerbose);

        // Ist die Datenlaenge plausibel und wuede in den Puffer passen?
        if (payloadlength > (sizeof(m_receiveBuffer) - 9))
        {
          // magic word + length + checksum = 9
          printWarning("SickScanCommonNw::findFrameInReceiveBuffer: Frame too big for receive buffer. Frame discarded with length:"
                       + ::toString(payloadlength) + ".");
          m_numberOfBytesInReceiveBuffer = 0;
          return SopasEventMessage();
        }
        if ((payloadlength + 9) > m_numberOfBytesInReceiveBuffer)
        {
          // magic word + length + s + checksum = 10
          printInfoMessage("SickScanCommonNw::findFrameInReceiveBuffer: Frame not complete yet. Waiting for the rest of it (" +
                           ::toString(payloadlength + 9 - m_numberOfBytesInReceiveBuffer) + " bytes missing).", m_beVerbose);
          return SopasEventMessage(); // frame not complete
        }

        // Calculate the total frame length in bytes: Len = Frame (9 bytes) + Payload
        frameLen = payloadlength + 9;

        //
        // test checksum of payload
        //
        UINT8 temp = 0;
        UINT8 temp_xor = 0;
        UINT8 checkSum;

        // Read original checksum
        pos = frameLen - 1;
        checkSum = colab::getIntegerFromBuffer<UINT8>(m_receiveBuffer, pos);

        // Erzeuge die Pruefsumme zum Vergleich
        for (UINT16 i = 8; i < (frameLen - 1); i++)
        {
          pos = i;
          temp = colab::getIntegerFromBuffer<UINT8>(m_receiveBuffer, pos);
          temp_xor = temp_xor ^ temp;
        }

        // Vergleiche die Pruefsummen
        if (temp_xor != checkSum)
        {
          printWarning("SickScanCommonNw::findFrameInReceiveBuffer: Wrong checksum, Frame discarded.");
          m_numberOfBytesInReceiveBuffer = 0;
          return SopasEventMessage();
        }

        return SopasEventMessage(m_receiveBuffer, CoLa_B, frameLen);
      }

      // Return empty frame
      return SopasEventMessage();
    }



/**
 * Send contents of buffer to scanner using according framing.
 *
 * Send buffer is limited to 1024 byte!
 */
    void SickScanCommonNw::sendCommandBuffer(UINT8* buffer, UINT16 len)
    {
      m_tcp.write(buffer, len);
    }




/**
 * Reads one frame from receive buffer and decodes it.
 * Switches directly to the decoder of the protocol.
 *
 */
    void SickScanCommonNw::processFrame(SopasEventMessage& frame)
    {

      if (m_protocol == CoLa_A)
      {
        printInfoMessage("SickScanCommonNw::processFrame: Calling processFrame_CoLa_A() with " + ::toString(frame.size()) + " bytes.", m_beVerbose);
       // processFrame_CoLa_A(frame);
      }
      else if (m_protocol == CoLa_B)
      {
        printInfoMessage("SickScanCommonNw::processFrame: Calling processFrame_CoLa_B() with " + ::toString(frame.size()) + " bytes.", m_beVerbose);
       // processFrame_CoLa_B(frame);
      }
    }


//
// Copies a complete frame - in any protocol - from the main input buffer to
// the response buffer.
// The frame is *not* removed from the main input buffer.
//
    void SickScanCommonNw::copyFrameToResposeBuffer(UINT32 frameLength)
    {
      printInfoMessage("SickScanCommonNw::copyFrameToResposeBuffer: Copying a frame of " + ::toString(frameLength) +
                       " bytes to response buffer.", m_beVerbose);

      if (frameLength <= sizeof(m_responseBuffer))
      {
        // Wir duerfen kopieren
        memcpy(m_responseBuffer, m_receiveBuffer, frameLength);
        m_numberOfBytesInResponseBuffer = frameLength;
      }
      else
      {
        // Der respose-Buffer ist zu klein
        printError("SickScanCommonNw::copyFrameToResposeBuffer: Failed to copy frame (Length=" + ::toString(frameLength) +
                   " bytes) to response buffer because the response buffer is too small (buffer size=" +
                   ::toString(sizeof(m_responseBuffer)) + " bytes).");
        m_numberOfBytesInResponseBuffer = 0;
      }
    }



//
// Removes a complete frame - in any protocol - from the main input buffer.
//
    void SickScanCommonNw::removeFrameFromReceiveBuffer(UINT32 frameLength)
    {
      // Remove frame from receive buffer
      if (frameLength < m_numberOfBytesInReceiveBuffer)
      {
        // More data in buffer, move them to the buffer start
        UINT32 newLen = m_numberOfBytesInReceiveBuffer - frameLength;
        printInfoMessage("SickScanCommonNw::removeFrameFromReceiveBuffer: Removing " + ::toString(frameLength) +
                         " bytes from the input buffer. New length is " + ::toString(newLen) + " bytes.", m_beVerbose);
        memmove(m_receiveBuffer, &(m_receiveBuffer[frameLength]), newLen);
        m_numberOfBytesInReceiveBuffer = newLen;
      }
      else
      {
        // No other data in buffer, just mark as empty
        printInfoMessage("SickScanCommonNw::removeFrameFromReceiveBuffer: Done, no more data in input buffer.", m_beVerbose);
        m_numberOfBytesInReceiveBuffer = 0;
      }
    }





//
// ************************* SOPAS FRAME ************************************************** //
//
    SopasEventMessage::SopasEventMessage() :
            m_buffer(NULL), m_protocol(CoLa_A), m_frameLength(0)
    {
    }



    SopasEventMessage::SopasEventMessage(BYTE* buffer, SopasProtocol protocol, UINT32 frameLength) :
            m_buffer(buffer), m_protocol(protocol), m_frameLength(frameLength)
    {
//      detectEncoding();
//      detectMessageType();
    }



    UINT32 SopasEventMessage::getPayLoadLength() const
    {
      UINT32 payLoadLength = 0;

      switch (m_protocol)
      {
        case CoLa_A:
          payLoadLength = m_frameLength - 2; // everything except the 0x02 0x03 frame
          break;
        case CoLa_B:
          payLoadLength = m_frameLength - 9; // everything except start 0x02020202(4byte), payloadLength(4byte) and checksum(1 byte)
      }

      return payLoadLength;
    }



    std::string SopasEventMessage::getCommandString() const
    {
      std::string commandString;

      switch (m_protocol)
      {
        case CoLa_A:
          commandString = std::string((char*) &m_buffer[2], 2);
          break;
        case CoLa_B:
          commandString = std::string((char*) &m_buffer[9], 2);
      }

      return commandString;
    }


//
// Returns a pointer to the first payload byte.
// CoLa-A: Points beyond the leading "0x02" to the "s..." data.
// CoLa-B: Points beyond the magic word and length bytes, to the "s..." data.
//
    BYTE* SopasEventMessage::getPayLoad()
    {
      BYTE* bufferPos = NULL;

      switch (m_protocol)
      {
        case CoLa_A:
          bufferPos = &m_buffer[1];
          break;
        case CoLa_B:
          bufferPos = &m_buffer[8];
          break;
      }

      return bufferPos;
    }

	BYTE* SopasEventMessage::getRawData()
	{
		BYTE* bufferPos = NULL;
		bufferPos = &m_buffer[0];
		return bufferPos;
	}



    INT32 SopasEventMessage::getVariableIndex()
    {
      INT32 index = -1;


      BYTE* bufferPos = &getPayLoad()[3];
      switch (m_protocol)
      {
        case CoLa_A:
          index = (INT32)(colaa::decodeUINT16(bufferPos));
          break;
        case CoLa_B:
          index = (INT32)(colab::decodeUINT16(bufferPos));
          break;
        default:
          printError("SopasEventMessage::getVariableIndex: Unknown protocol!");
      }

      return index;
=======
/**
* Copyright (C) 2017, Ing.-Buero Dr. Michael Lehning, Hildesheim
* Copyright (C) 2017, SICK AG, Waldkirch
*
* All rights reserved.
* \class Network interface
*
* \brief Interface for TCP/IP 
*
* This class provides an interface for TCP/IP communication. 
* It also contains simple methods for accessing the essential contents of the SOPAS message 
* (for example, determining the payload and the SOPAS command used).
* It based on an example of SICK AG.
*
* Doxygen example: http://www-numi.fnal.gov/offline_software/srt_public_context/WebDocs/doxygen-howto.html
*
*/

#include "sick_scan/sick_scan_common_nw.h"
#include "sick_scan/tcp/colaa.hpp"
#include "sick_scan/tcp/colab.hpp"
#include "sick_scan/tcp/BasicDatatypes.hpp"
#include "sick_scan/tcp/tcp.hpp"
#include <map>	// for std::map

#include "sick_scan/tcp/tcp.hpp"
#include "sick_scan/tcp/errorhandler.hpp"
#include "sick_scan/tcp/toolbox.hpp"
#include "sick_scan/tcp/Mutex.hpp"
#include <assert.h>

SickScanCommonNw::SickScanCommonNw()
    {
      m_state = CONSTRUCTED;
      m_beVerbose = false;

    }

SickScanCommonNw::~SickScanCommonNw()
    {
      // Disconnect and shut down receive thread.
      if (isConnected() == true)
      {
        // Change from CONNECTED to CONSTRUCTED
        disconnect();
      }
    }


//
// Disconnect from the scanner, and close the interface.
//
bool SickScanCommonNw::disconnect()
{
  closeTcpConnection();

  // Change back to CONSTRUCTED
  m_state = CONSTRUCTED;
  return true;
}


//
// Initialisation from Scanner class:
// Parameter setup only. Afterwards, call connect() to connect to the scanner.
//
    bool SickScanCommonNw::init(std::string ipAddress,
                         unsigned short portNumber,
                         Tcp::DisconnectFunction disconnectFunction,
                         void* obj)
    {
      m_ipAddress = ipAddress;
      m_portNumber = portNumber;
      m_tcp.setDisconnectCallbackFunction(disconnectFunction, obj);
      return true;
    }


    bool SickScanCommonNw::setReadCallbackFunction(Tcp::ReadFunction readFunction,
                                                   void* obj)
    {
          m_tcp.setReadCallbackFunction(readFunction, obj);
          return(true);
    }
//
// Verbinde mit dem unter init() eingestellten Geraet, und pruefe die Verbindung
// durch einen DeviceIdent-Aufruf.
//
// true = Erfolgreich.
//


    bool SickScanCommonNw::connect()
    {

      assert (m_state == CONSTRUCTED); // must not be opened or running already

      // Initialise buffer variables
      m_numberOfBytesInReceiveBuffer = 0; // Buffer is empty
      m_numberOfBytesInResponseBuffer = 0; // Buffer is empty

      // Establish connection here
      // Set the data input callback for our TCP connection
      // m_tcp.setReadCallbackFunction(&SickScanCommonNw::readCallbackFunctionS, this);	// , this, _1, _2));

      bool success = openTcpConnection();
      if (success == true)
      {
        // Check if scanner type matches
        m_state = CONNECTED;

      }
      return success;
    }



//
// True, if state is CONNECTED, that is:
// - A TCP-connection exists
// - Read thread is running
//
    bool SickScanCommonNw::isConnected()
    {
      return (m_state == CONNECTED);
    }





/**
 * Open TCP-connection to endpoint (usually IP-address and port)
 *
 * true = Connected, false = no connection
 */
    bool SickScanCommonNw::openTcpConnection()
    {
     //  printInfoMessage("SickScanCommonNw::openTcpConnection: Connecting TCP/IP connection to " + m_ipAddress + ":" + toString(m_portNumber) + " ...", m_beVerbose);

      bool success = m_tcp.open(m_ipAddress, m_portNumber, m_beVerbose);
      if (success == false)
      {
        // printError("SickScanCommonNw::openTcpConnection: ERROR: Failed to establish TCP connection, aborting!");
        return false;
      }

      return true;
    }



//
// Close TCP-connection and shut down read thread
//
    void SickScanCommonNw::closeTcpConnection()
    {
      if (m_tcp.isOpen())
      {
        m_tcp.close();
      }
    }

//
// Static entry point.
//
    void SickScanCommonNw::readCallbackFunctionS(void* obj, UINT8* buffer, UINT32& numOfBytes)
    {
      ((SickScanCommonNw*)obj)->readCallbackFunction(buffer, numOfBytes);
    }


/**
 * Read callback. Diese Funktion wird aufgerufen, sobald Daten auf der Schnittstelle
 * hereingekommen sind.
 */
    void SickScanCommonNw::readCallbackFunction(UINT8* buffer, UINT32& numOfBytes)
    {
      bool beVerboseHere = false;
      printInfoMessage("SickScanCommonNw::readCallbackFunction(): Called with " + toString(numOfBytes) + " available bytes.", beVerboseHere);

      ScopedLock lock(&m_receiveDataMutex); // Mutex for access to the input buffer
      UINT32 remainingSpace = sizeof(m_receiveBuffer) - m_numberOfBytesInReceiveBuffer;
      UINT32 bytesToBeTransferred = numOfBytes;
      if (remainingSpace < numOfBytes)
      {
        bytesToBeTransferred = remainingSpace;
        // printWarning("SickScanCommonNw::readCallbackFunction(): Input buffer space is to small, transferring only " +
        //              ::toString(bytesToBeTransferred) + " of " + ::toString(numOfBytes) + " bytes.");
      }
      else
      {
        // printInfoMessage("SickScanCommonNw::readCallbackFunction(): Transferring " + ::toString(bytesToBeTransferred) +
        //                   " bytes from TCP to input buffer.", beVerboseHere);
      }

      if (bytesToBeTransferred > 0)
      {
        // Data can be transferred into our input buffer
        memcpy(&(m_receiveBuffer[m_numberOfBytesInReceiveBuffer]), buffer, bytesToBeTransferred);
        m_numberOfBytesInReceiveBuffer += bytesToBeTransferred;

        UINT32 size = 0;

        while (1)
        {
          // Now work on the input buffer until all received datasets are processed
           SopasEventMessage frame = findFrameInReceiveBuffer();

          size = frame.size();
          if (size == 0)
          {
            // Framesize = 0: There is no valid frame in the buffer. The buffer is either empty or the frame
            // is incomplete, so leave the loop
            printInfoMessage("SickScanCommonNw::readCallbackFunction(): No complete frame in input buffer, we are done.", beVerboseHere);

            // Leave the loop
            break;
          }
          else
          {
            // A frame was found in the buffer, so process it now.
            printInfoMessage("SickScanCommonNw::readCallbackFunction(): Processing a frame of length " + ::toString(frame.size()) + " bytes.", beVerboseHere);
             processFrame(frame);
          }
        }
      }
      else
      {
        // There was input data from the TCP interface, but our input buffer was unable to hold a single byte.
        // Either we have not read data from our buffer for a long time, or something has gone wrong. To re-sync,
        // we clear the input buffer here.
        m_numberOfBytesInReceiveBuffer = 0;
      }

    }



//
// Look for 23-frame (STX/ETX) in receive buffer.
// Move frame to start of buffer
//
// Return: 0 : No (complete) frame found
//        >0 : Frame length
//
    SopasEventMessage SickScanCommonNw::findFrameInReceiveBuffer()
    {
      UINT32 frameLen = 0;
      UINT32 i;

      // Depends on protocol...
      if (m_protocol == CoLa_A)
      {
        //
        // COLA-A
        //
        // Must start with STX (0x02)
        if (m_receiveBuffer[0] != 0x02)
        {
          // Look for starting STX (0x02)
          for (i = 1; i < m_numberOfBytesInReceiveBuffer; i++)
          {
            if (m_receiveBuffer[i] == 0x02)
            {
              break;
            }
          }

          // Found beginning of frame?
          if (i >= m_numberOfBytesInReceiveBuffer)
          {
            // No start found, everything can be discarded
            m_numberOfBytesInReceiveBuffer = 0; // Invalidate buffer
            return SopasEventMessage(); // No frame found
          }

          // Move frame start to index 0
          UINT32 newLen = m_numberOfBytesInReceiveBuffer - i;
          memmove(&(m_receiveBuffer[0]), &(m_receiveBuffer[i]), newLen);
          m_numberOfBytesInReceiveBuffer = newLen;
        }

        // Look for ending ETX (0x03)
        for (i = 1; i < m_numberOfBytesInReceiveBuffer; i++)
        {
          if (m_receiveBuffer[i] == 0x03)
          {
            break;
          }
        }

        // Found end?
        if (i >= m_numberOfBytesInReceiveBuffer)
        {
          // No end marker found, so it's not a complete frame (yet)
          return SopasEventMessage(); // No frame found
        }

        // Calculate frame length in byte
        frameLen = i + 1;

        return SopasEventMessage(m_receiveBuffer, CoLa_A, frameLen);
      }
      else if (m_protocol == CoLa_B)
      {
        UINT32 magicWord;
        UINT32 payloadlength;

        if (m_numberOfBytesInReceiveBuffer < 4)
        {
          return SopasEventMessage();
        }
        UINT16 pos = 0;
        magicWord = colab::getIntegerFromBuffer<UINT32>(m_receiveBuffer, pos);
        if (magicWord != 0x02020202)
        {
          // Look for starting STX (0x02020202)
          for (i = 1; i <= m_numberOfBytesInReceiveBuffer - 4; i++)
          {
            pos = i; // this is needed, as the position value is updated by getIntegerFromBuffer
            magicWord = colab::getIntegerFromBuffer<UINT32>(m_receiveBuffer, pos);
            if (magicWord == 0x02020202)
            {
              // found magic word
              break;
            }
          }

          // Found beginning of frame?
          if (i > m_numberOfBytesInReceiveBuffer - 4)
          {
            // No start found, everything can be discarded
            m_numberOfBytesInReceiveBuffer = 0; // Invalidate buffer
            return SopasEventMessage(); // No frame found
          }
          else
          {
            // Move frame start to index
            UINT32 bytesToMove = m_numberOfBytesInReceiveBuffer - i;
            memmove(&(m_receiveBuffer[0]), &(m_receiveBuffer[i]), bytesToMove); // payload+magic+length+s+checksum
            m_numberOfBytesInReceiveBuffer = bytesToMove;
          }
        }

        // Pruefe Laenge des Pufferinhalts
        if (m_numberOfBytesInReceiveBuffer < 9)
        {
          // Es sind nicht genug Daten fuer einen Frame
          printInfoMessage("SickScanCommonNw::findFrameInReceiveBuffer: Frame cannot be decoded yet, only " +
                           ::toString(m_numberOfBytesInReceiveBuffer) + " bytes in the buffer.", m_beVerbose);
          return SopasEventMessage();
        }

        // Read length of payload
        pos = 4;
        payloadlength = colab::getIntegerFromBuffer<UINT32>(m_receiveBuffer, pos);
        printInfoMessage("SickScanCommonNw::findFrameInReceiveBuffer: Decoded payload length is " + ::toString(payloadlength) + " bytes.", m_beVerbose);

        // Ist die Datenlaenge plausibel und wuede in den Puffer passen?
        if (payloadlength > (sizeof(m_receiveBuffer) - 9))
        {
          // magic word + length + checksum = 9
          printWarning("SickScanCommonNw::findFrameInReceiveBuffer: Frame too big for receive buffer. Frame discarded with length:"
                       + ::toString(payloadlength) + ".");
          m_numberOfBytesInReceiveBuffer = 0;
          return SopasEventMessage();
        }
        if ((payloadlength + 9) > m_numberOfBytesInReceiveBuffer)
        {
          // magic word + length + s + checksum = 10
          printInfoMessage("SickScanCommonNw::findFrameInReceiveBuffer: Frame not complete yet. Waiting for the rest of it (" +
                           ::toString(payloadlength + 9 - m_numberOfBytesInReceiveBuffer) + " bytes missing).", m_beVerbose);
          return SopasEventMessage(); // frame not complete
        }

        // Calculate the total frame length in bytes: Len = Frame (9 bytes) + Payload
        frameLen = payloadlength + 9;

        //
        // test checksum of payload
        //
        UINT8 temp = 0;
        UINT8 temp_xor = 0;
        UINT8 checkSum;

        // Read original checksum
        pos = frameLen - 1;
        checkSum = colab::getIntegerFromBuffer<UINT8>(m_receiveBuffer, pos);

        // Erzeuge die Pruefsumme zum Vergleich
        for (UINT16 i = 8; i < (frameLen - 1); i++)
        {
          pos = i;
          temp = colab::getIntegerFromBuffer<UINT8>(m_receiveBuffer, pos);
          temp_xor = temp_xor ^ temp;
        }

        // Vergleiche die Pruefsummen
        if (temp_xor != checkSum)
        {
          printWarning("SickScanCommonNw::findFrameInReceiveBuffer: Wrong checksum, Frame discarded.");
          m_numberOfBytesInReceiveBuffer = 0;
          return SopasEventMessage();
        }

        return SopasEventMessage(m_receiveBuffer, CoLa_B, frameLen);
      }

      // Return empty frame
      return SopasEventMessage();
    }



/**
 * Send contents of buffer to scanner using according framing.
 *
 * Send buffer is limited to 1024 byte!
 */
    void SickScanCommonNw::sendCommandBuffer(UINT8* buffer, UINT16 len)
    {
      m_tcp.write(buffer, len);
    }




/**
 * Reads one frame from receive buffer and decodes it.
 * Switches directly to the decoder of the protocol.
 *
 */
    void SickScanCommonNw::processFrame(SopasEventMessage& frame)
    {

      if (m_protocol == CoLa_A)
      {
        printInfoMessage("SickScanCommonNw::processFrame: Calling processFrame_CoLa_A() with " + ::toString(frame.size()) + " bytes.", m_beVerbose);
       // processFrame_CoLa_A(frame);
      }
      else if (m_protocol == CoLa_B)
      {
        printInfoMessage("SickScanCommonNw::processFrame: Calling processFrame_CoLa_B() with " + ::toString(frame.size()) + " bytes.", m_beVerbose);
       // processFrame_CoLa_B(frame);
      }
    }


//
// Copies a complete frame - in any protocol - from the main input buffer to
// the response buffer.
// The frame is *not* removed from the main input buffer.
//
    void SickScanCommonNw::copyFrameToResposeBuffer(UINT32 frameLength)
    {
      printInfoMessage("SickScanCommonNw::copyFrameToResposeBuffer: Copying a frame of " + ::toString(frameLength) +
                       " bytes to response buffer.", m_beVerbose);

      if (frameLength <= sizeof(m_responseBuffer))
      {
        // Wir duerfen kopieren
        memcpy(m_responseBuffer, m_receiveBuffer, frameLength);
        m_numberOfBytesInResponseBuffer = frameLength;
      }
      else
      {
        // Der respose-Buffer ist zu klein
        printError("SickScanCommonNw::copyFrameToResposeBuffer: Failed to copy frame (Length=" + ::toString(frameLength) +
                   " bytes) to response buffer because the response buffer is too small (buffer size=" +
                   ::toString(sizeof(m_responseBuffer)) + " bytes).");
        m_numberOfBytesInResponseBuffer = 0;
      }
    }



//
// Removes a complete frame - in any protocol - from the main input buffer.
//
    void SickScanCommonNw::removeFrameFromReceiveBuffer(UINT32 frameLength)
    {
      // Remove frame from receive buffer
      if (frameLength < m_numberOfBytesInReceiveBuffer)
      {
        // More data in buffer, move them to the buffer start
        UINT32 newLen = m_numberOfBytesInReceiveBuffer - frameLength;
        printInfoMessage("SickScanCommonNw::removeFrameFromReceiveBuffer: Removing " + ::toString(frameLength) +
                         " bytes from the input buffer. New length is " + ::toString(newLen) + " bytes.", m_beVerbose);
        memmove(m_receiveBuffer, &(m_receiveBuffer[frameLength]), newLen);
        m_numberOfBytesInReceiveBuffer = newLen;
      }
      else
      {
        // No other data in buffer, just mark as empty
        printInfoMessage("SickScanCommonNw::removeFrameFromReceiveBuffer: Done, no more data in input buffer.", m_beVerbose);
        m_numberOfBytesInReceiveBuffer = 0;
      }
    }





//
// ************************* SOPAS FRAME ************************************************** //
//
    SopasEventMessage::SopasEventMessage() :
            m_buffer(NULL), m_protocol(CoLa_A), m_frameLength(0)
    {
    }



    SopasEventMessage::SopasEventMessage(BYTE* buffer, SopasProtocol protocol, UINT32 frameLength) :
            m_buffer(buffer), m_protocol(protocol), m_frameLength(frameLength)
    {
//      Constructor
    }



    UINT32 SopasEventMessage::getPayLoadLength() const
    {
      UINT32 payLoadLength = 0;

      switch (m_protocol)
      {
        case CoLa_A:
          payLoadLength = m_frameLength - 2; // everything except the 0x02 0x03 frame
          break;
        case CoLa_B:
          payLoadLength = m_frameLength - 9; // everything except start 0x02020202(4byte), payloadLength(4byte) and checksum(1 byte)
      }

      return payLoadLength;
    }


	/** \brief Returns two character long command 
	* \return string container command 
	*
	* Returns the core command of a sopas message (e.g. "WN") for ..sWN <whatever>
	*
	*/
    std::string SopasEventMessage::getCommandString() const
    {
      std::string commandString;

      switch (m_protocol)
      {
        case CoLa_A:
          commandString = std::string((char*) &m_buffer[2], 2);
          break;
        case CoLa_B:
          commandString = std::string((char*) &m_buffer[9], 2);
      }

      return commandString;
    }



	/** \brief Returns a pointer to the first payload byte.
	* \return Pointer to payload part of message
	*
	* Returns a pointer to the first payload byte.
    * CoLa-A: Points beyond the leading "0x02" to the "s..." data.
    * CoLa-B: Points beyond the magic word and length bytes, to the "s..." data.
	*/
    BYTE* SopasEventMessage::getPayLoad()
    {
      BYTE* bufferPos = NULL;

      switch (m_protocol)
      {
        case CoLa_A:
          bufferPos = &m_buffer[1];
          break;
        case CoLa_B:
          bufferPos = &m_buffer[8];
          break;
      }

      return bufferPos;
    }


	/** \brief get SOPAS raw data include header and CRC
	* \return Pointer to raw data message
	*
	* The raw data is stored in m_buffer.
	* This function returns a pointer to this buffer.
	*/
	BYTE* SopasEventMessage::getRawData()
	{
		BYTE* bufferPos = NULL;
		bufferPos = &m_buffer[0];
		return bufferPos;
	}



    INT32 SopasEventMessage::getVariableIndex()
    {
      INT32 index = -1;


      BYTE* bufferPos = &getPayLoad()[3];
      switch (m_protocol)
      {
        case CoLa_A:
          index = (INT32)(colaa::decodeUINT16(bufferPos));
          break;
        case CoLa_B:
          index = (INT32)(colab::decodeUINT16(bufferPos));
          break;
        default:
          printError("SopasEventMessage::getVariableIndex: Unknown protocol!");
      }

      return index;
>>>>>>> 7ecfaaae
    }<|MERGE_RESOLUTION|>--- conflicted
+++ resolved
@@ -1,607 +1,3 @@
-<<<<<<< HEAD
-//
-// Created by michael on 1/22/18.
-//
-
-#include "sick_scan/sick_scan_common_nw.h"
-#include "sick_scan/tcp/colaa.hpp"
-#include "sick_scan/tcp/colab.hpp"
-#include "sick_scan/tcp/BasicDatatypes.hpp"
-#include "sick_scan/tcp/tcp.hpp"
-#include <map>	// for std::map
-
-//
-// SickScanCommonNw.cpp
-//
-//  Created on: 18.07.2011
-//      Author: sick
-//
-#include "sick_scan/tcp/tcp.hpp"
-#include "sick_scan/tcp/errorhandler.hpp"
-#include "sick_scan/tcp/toolbox.hpp"
-#include "sick_scan/tcp/Mutex.hpp"
-#include <assert.h>
-
-SickScanCommonNw::SickScanCommonNw()
-    {
-      m_state = CONSTRUCTED;
-      m_beVerbose = false;
-
-    }
-
-
-
-
-
-SickScanCommonNw::~SickScanCommonNw()
-    {
-      // Disconnect and shut down receive thread.
-      if (isConnected() == true)
-      {
-        // Change from CONNECTED to CONSTRUCTED
-        disconnect();
-      }
-    }
-
-
-//
-// Disconnect from the scanner, and close the interface.
-//
-bool SickScanCommonNw::disconnect()
-{
-  closeTcpConnection();
-
-  // Change back to CONSTRUCTED
-  m_state = CONSTRUCTED;
-  return true;
-}
-
-
-//
-// Initialisation from Scanner class:
-// Parameter setup only. Afterwards, call connect() to connect to the scanner.
-//
-    bool SickScanCommonNw::init(std::string ipAddress,
-                         unsigned short portNumber,
-                         Tcp::DisconnectFunction disconnectFunction,
-                         void* obj)
-    {
-      m_ipAddress = ipAddress;
-      m_portNumber = portNumber;
-      m_tcp.setDisconnectCallbackFunction(disconnectFunction, obj);
-      return true;
-    }
-
-
-    bool SickScanCommonNw::setReadCallbackFunction(Tcp::ReadFunction readFunction,
-                                                   void* obj)
-    {
-          m_tcp.setReadCallbackFunction(readFunction, obj);
-          return(true);
-    }
-//
-// Verbinde mit dem unter init() eingestellten Geraet, und pruefe die Verbindung
-// durch einen DeviceIdent-Aufruf.
-//
-// true = Erfolgreich.
-//
-    bool SickScanCommonNw::connect()
-    {
-
-      assert (m_state == CONSTRUCTED); // must not be opened or running already
-
-      // Initialise buffer variables
-      m_numberOfBytesInReceiveBuffer = 0; // Buffer is empty
-      m_numberOfBytesInResponseBuffer = 0; // Buffer is empty
-
-      // Establish connection here
-      // Set the data input callback for our TCP connection
-      // m_tcp.setReadCallbackFunction(&SickScanCommonNw::readCallbackFunctionS, this);	// , this, _1, _2));
-
-      bool success = openTcpConnection();
-      if (success == true)
-      {
-        // Check if scanner type matches
-        m_state = CONNECTED;
-
-      }
-      return success;
-    }
-
-
-
-//
-// True, if state is CONNECTED, that is:
-// - A TCP-connection exists
-// - Read thread is running
-//
-    bool SickScanCommonNw::isConnected()
-    {
-      return (m_state == CONNECTED);
-    }
-
-
-
-
-
-/**
- * Open TCP-connection to endpoint (usually IP-address and port)
- *
- * true = Connected, false = no connection
- */
-    bool SickScanCommonNw::openTcpConnection()
-    {
-     //  printInfoMessage("SickScanCommonNw::openTcpConnection: Connecting TCP/IP connection to " + m_ipAddress + ":" + toString(m_portNumber) + " ...", m_beVerbose);
-
-      bool success = m_tcp.open(m_ipAddress, m_portNumber, m_beVerbose);
-      if (success == false)
-      {
-        // printError("SickScanCommonNw::openTcpConnection: ERROR: Failed to establish TCP connection, aborting!");
-        return false;
-      }
-
-      return true;
-    }
-
-
-
-//
-// Close TCP-connection and shut down read thread
-//
-    void SickScanCommonNw::closeTcpConnection()
-    {
-      if (m_tcp.isOpen())
-      {
-        m_tcp.close();
-      }
-    }
-
-//
-// Static entry point.
-//
-    void SickScanCommonNw::readCallbackFunctionS(void* obj, UINT8* buffer, UINT32& numOfBytes)
-    {
-      ((SickScanCommonNw*)obj)->readCallbackFunction(buffer, numOfBytes);
-    }
-
-
-/**
- * Read callback. Diese Funktion wird aufgerufen, sobald Daten auf der Schnittstelle
- * hereingekommen sind.
- */
-    void SickScanCommonNw::readCallbackFunction(UINT8* buffer, UINT32& numOfBytes)
-    {
-      bool beVerboseHere = false;
-      printInfoMessage("SickScanCommonNw::readCallbackFunction(): Called with " + toString(numOfBytes) + " available bytes.", beVerboseHere);
-
-      ScopedLock lock(&m_receiveDataMutex); // Mutex for access to the input buffer
-      UINT32 remainingSpace = sizeof(m_receiveBuffer) - m_numberOfBytesInReceiveBuffer;
-      UINT32 bytesToBeTransferred = numOfBytes;
-      if (remainingSpace < numOfBytes)
-      {
-        bytesToBeTransferred = remainingSpace;
-        // printWarning("SickScanCommonNw::readCallbackFunction(): Input buffer space is to small, transferring only " +
-        //              ::toString(bytesToBeTransferred) + " of " + ::toString(numOfBytes) + " bytes.");
-      }
-      else
-      {
-        // printInfoMessage("SickScanCommonNw::readCallbackFunction(): Transferring " + ::toString(bytesToBeTransferred) +
-        //                   " bytes from TCP to input buffer.", beVerboseHere);
-      }
-
-      if (bytesToBeTransferred > 0)
-      {
-        // Data can be transferred into our input buffer
-        memcpy(&(m_receiveBuffer[m_numberOfBytesInReceiveBuffer]), buffer, bytesToBeTransferred);
-        m_numberOfBytesInReceiveBuffer += bytesToBeTransferred;
-
-        UINT32 size = 0;
-
-        while (1)
-        {
-          // Now work on the input buffer until all received datasets are processed
-           SopasEventMessage frame = findFrameInReceiveBuffer();
-
-          size = frame.size();
-          if (size == 0)
-          {
-            // Framesize = 0: There is no valid frame in the buffer. The buffer is either empty or the frame
-            // is incomplete, so leave the loop
-            printInfoMessage("SickScanCommonNw::readCallbackFunction(): No complete frame in input buffer, we are done.", beVerboseHere);
-
-            // Leave the loop
-            break;
-          }
-          else
-          {
-            // A frame was found in the buffer, so process it now.
-            printInfoMessage("SickScanCommonNw::readCallbackFunction(): Processing a frame of length " + ::toString(frame.size()) + " bytes.", beVerboseHere);
-             processFrame(frame);
-          }
-        }
-      }
-      else
-      {
-        // There was input data from the TCP interface, but our input buffer was unable to hold a single byte.
-        // Either we have not read data from our buffer for a long time, or something has gone wrong. To re-sync,
-        // we clear the input buffer here.
-        m_numberOfBytesInReceiveBuffer = 0;
-      }
-
-    }
-
-
-
-//
-// Look for 23-frame (STX/ETX) in receive buffer.
-// Move frame to start of buffer
-//
-// Return: 0 : No (complete) frame found
-//        >0 : Frame length
-//
-    SopasEventMessage SickScanCommonNw::findFrameInReceiveBuffer()
-    {
-      UINT32 frameLen = 0;
-      UINT32 i;
-
-      // Depends on protocol...
-      if (m_protocol == CoLa_A)
-      {
-        //
-        // COLA-A
-        //
-        // Must start with STX (0x02)
-        if (m_receiveBuffer[0] != 0x02)
-        {
-          // Look for starting STX (0x02)
-          for (i = 1; i < m_numberOfBytesInReceiveBuffer; i++)
-          {
-            if (m_receiveBuffer[i] == 0x02)
-            {
-              break;
-            }
-          }
-
-          // Found beginning of frame?
-          if (i >= m_numberOfBytesInReceiveBuffer)
-          {
-            // No start found, everything can be discarded
-            m_numberOfBytesInReceiveBuffer = 0; // Invalidate buffer
-            return SopasEventMessage(); // No frame found
-          }
-
-          // Move frame start to index 0
-          UINT32 newLen = m_numberOfBytesInReceiveBuffer - i;
-          memmove(&(m_receiveBuffer[0]), &(m_receiveBuffer[i]), newLen);
-          m_numberOfBytesInReceiveBuffer = newLen;
-        }
-
-        // Look for ending ETX (0x03)
-        for (i = 1; i < m_numberOfBytesInReceiveBuffer; i++)
-        {
-          if (m_receiveBuffer[i] == 0x03)
-          {
-            break;
-          }
-        }
-
-        // Found end?
-        if (i >= m_numberOfBytesInReceiveBuffer)
-        {
-          // No end marker found, so it's not a complete frame (yet)
-          return SopasEventMessage(); // No frame found
-        }
-
-        // Calculate frame length in byte
-        frameLen = i + 1;
-
-        return SopasEventMessage(m_receiveBuffer, CoLa_A, frameLen);
-      }
-      else if (m_protocol == CoLa_B)
-      {
-        UINT32 magicWord;
-        UINT32 payloadlength;
-
-        if (m_numberOfBytesInReceiveBuffer < 4)
-        {
-          return SopasEventMessage();
-        }
-        UINT16 pos = 0;
-        magicWord = colab::getIntegerFromBuffer<UINT32>(m_receiveBuffer, pos);
-        if (magicWord != 0x02020202)
-        {
-          // Look for starting STX (0x02020202)
-          for (i = 1; i <= m_numberOfBytesInReceiveBuffer - 4; i++)
-          {
-            pos = i; // this is needed, as the position value is updated by getIntegerFromBuffer
-            magicWord = colab::getIntegerFromBuffer<UINT32>(m_receiveBuffer, pos);
-            if (magicWord == 0x02020202)
-            {
-              // found magic word
-              break;
-            }
-          }
-
-          // Found beginning of frame?
-          if (i > m_numberOfBytesInReceiveBuffer - 4)
-          {
-            // No start found, everything can be discarded
-            m_numberOfBytesInReceiveBuffer = 0; // Invalidate buffer
-            return SopasEventMessage(); // No frame found
-          }
-          else
-          {
-            // Move frame start to index
-            UINT32 bytesToMove = m_numberOfBytesInReceiveBuffer - i;
-            memmove(&(m_receiveBuffer[0]), &(m_receiveBuffer[i]), bytesToMove); // payload+magic+length+s+checksum
-            m_numberOfBytesInReceiveBuffer = bytesToMove;
-          }
-        }
-
-        // Pruefe Laenge des Pufferinhalts
-        if (m_numberOfBytesInReceiveBuffer < 9)
-        {
-          // Es sind nicht genug Daten fuer einen Frame
-          printInfoMessage("SickScanCommonNw::findFrameInReceiveBuffer: Frame cannot be decoded yet, only " +
-                           ::toString(m_numberOfBytesInReceiveBuffer) + " bytes in the buffer.", m_beVerbose);
-          return SopasEventMessage();
-        }
-
-        // Read length of payload
-        pos = 4;
-        payloadlength = colab::getIntegerFromBuffer<UINT32>(m_receiveBuffer, pos);
-        printInfoMessage("SickScanCommonNw::findFrameInReceiveBuffer: Decoded payload length is " + ::toString(payloadlength) + " bytes.", m_beVerbose);
-
-        // Ist die Datenlaenge plausibel und wuede in den Puffer passen?
-        if (payloadlength > (sizeof(m_receiveBuffer) - 9))
-        {
-          // magic word + length + checksum = 9
-          printWarning("SickScanCommonNw::findFrameInReceiveBuffer: Frame too big for receive buffer. Frame discarded with length:"
-                       + ::toString(payloadlength) + ".");
-          m_numberOfBytesInReceiveBuffer = 0;
-          return SopasEventMessage();
-        }
-        if ((payloadlength + 9) > m_numberOfBytesInReceiveBuffer)
-        {
-          // magic word + length + s + checksum = 10
-          printInfoMessage("SickScanCommonNw::findFrameInReceiveBuffer: Frame not complete yet. Waiting for the rest of it (" +
-                           ::toString(payloadlength + 9 - m_numberOfBytesInReceiveBuffer) + " bytes missing).", m_beVerbose);
-          return SopasEventMessage(); // frame not complete
-        }
-
-        // Calculate the total frame length in bytes: Len = Frame (9 bytes) + Payload
-        frameLen = payloadlength + 9;
-
-        //
-        // test checksum of payload
-        //
-        UINT8 temp = 0;
-        UINT8 temp_xor = 0;
-        UINT8 checkSum;
-
-        // Read original checksum
-        pos = frameLen - 1;
-        checkSum = colab::getIntegerFromBuffer<UINT8>(m_receiveBuffer, pos);
-
-        // Erzeuge die Pruefsumme zum Vergleich
-        for (UINT16 i = 8; i < (frameLen - 1); i++)
-        {
-          pos = i;
-          temp = colab::getIntegerFromBuffer<UINT8>(m_receiveBuffer, pos);
-          temp_xor = temp_xor ^ temp;
-        }
-
-        // Vergleiche die Pruefsummen
-        if (temp_xor != checkSum)
-        {
-          printWarning("SickScanCommonNw::findFrameInReceiveBuffer: Wrong checksum, Frame discarded.");
-          m_numberOfBytesInReceiveBuffer = 0;
-          return SopasEventMessage();
-        }
-
-        return SopasEventMessage(m_receiveBuffer, CoLa_B, frameLen);
-      }
-
-      // Return empty frame
-      return SopasEventMessage();
-    }
-
-
-
-/**
- * Send contents of buffer to scanner using according framing.
- *
- * Send buffer is limited to 1024 byte!
- */
-    void SickScanCommonNw::sendCommandBuffer(UINT8* buffer, UINT16 len)
-    {
-      m_tcp.write(buffer, len);
-    }
-
-
-
-
-/**
- * Reads one frame from receive buffer and decodes it.
- * Switches directly to the decoder of the protocol.
- *
- */
-    void SickScanCommonNw::processFrame(SopasEventMessage& frame)
-    {
-
-      if (m_protocol == CoLa_A)
-      {
-        printInfoMessage("SickScanCommonNw::processFrame: Calling processFrame_CoLa_A() with " + ::toString(frame.size()) + " bytes.", m_beVerbose);
-       // processFrame_CoLa_A(frame);
-      }
-      else if (m_protocol == CoLa_B)
-      {
-        printInfoMessage("SickScanCommonNw::processFrame: Calling processFrame_CoLa_B() with " + ::toString(frame.size()) + " bytes.", m_beVerbose);
-       // processFrame_CoLa_B(frame);
-      }
-    }
-
-
-//
-// Copies a complete frame - in any protocol - from the main input buffer to
-// the response buffer.
-// The frame is *not* removed from the main input buffer.
-//
-    void SickScanCommonNw::copyFrameToResposeBuffer(UINT32 frameLength)
-    {
-      printInfoMessage("SickScanCommonNw::copyFrameToResposeBuffer: Copying a frame of " + ::toString(frameLength) +
-                       " bytes to response buffer.", m_beVerbose);
-
-      if (frameLength <= sizeof(m_responseBuffer))
-      {
-        // Wir duerfen kopieren
-        memcpy(m_responseBuffer, m_receiveBuffer, frameLength);
-        m_numberOfBytesInResponseBuffer = frameLength;
-      }
-      else
-      {
-        // Der respose-Buffer ist zu klein
-        printError("SickScanCommonNw::copyFrameToResposeBuffer: Failed to copy frame (Length=" + ::toString(frameLength) +
-                   " bytes) to response buffer because the response buffer is too small (buffer size=" +
-                   ::toString(sizeof(m_responseBuffer)) + " bytes).");
-        m_numberOfBytesInResponseBuffer = 0;
-      }
-    }
-
-
-
-//
-// Removes a complete frame - in any protocol - from the main input buffer.
-//
-    void SickScanCommonNw::removeFrameFromReceiveBuffer(UINT32 frameLength)
-    {
-      // Remove frame from receive buffer
-      if (frameLength < m_numberOfBytesInReceiveBuffer)
-      {
-        // More data in buffer, move them to the buffer start
-        UINT32 newLen = m_numberOfBytesInReceiveBuffer - frameLength;
-        printInfoMessage("SickScanCommonNw::removeFrameFromReceiveBuffer: Removing " + ::toString(frameLength) +
-                         " bytes from the input buffer. New length is " + ::toString(newLen) + " bytes.", m_beVerbose);
-        memmove(m_receiveBuffer, &(m_receiveBuffer[frameLength]), newLen);
-        m_numberOfBytesInReceiveBuffer = newLen;
-      }
-      else
-      {
-        // No other data in buffer, just mark as empty
-        printInfoMessage("SickScanCommonNw::removeFrameFromReceiveBuffer: Done, no more data in input buffer.", m_beVerbose);
-        m_numberOfBytesInReceiveBuffer = 0;
-      }
-    }
-
-
-
-
-
-//
-// ************************* SOPAS FRAME ************************************************** //
-//
-    SopasEventMessage::SopasEventMessage() :
-            m_buffer(NULL), m_protocol(CoLa_A), m_frameLength(0)
-    {
-    }
-
-
-
-    SopasEventMessage::SopasEventMessage(BYTE* buffer, SopasProtocol protocol, UINT32 frameLength) :
-            m_buffer(buffer), m_protocol(protocol), m_frameLength(frameLength)
-    {
-//      detectEncoding();
-//      detectMessageType();
-    }
-
-
-
-    UINT32 SopasEventMessage::getPayLoadLength() const
-    {
-      UINT32 payLoadLength = 0;
-
-      switch (m_protocol)
-      {
-        case CoLa_A:
-          payLoadLength = m_frameLength - 2; // everything except the 0x02 0x03 frame
-          break;
-        case CoLa_B:
-          payLoadLength = m_frameLength - 9; // everything except start 0x02020202(4byte), payloadLength(4byte) and checksum(1 byte)
-      }
-
-      return payLoadLength;
-    }
-
-
-
-    std::string SopasEventMessage::getCommandString() const
-    {
-      std::string commandString;
-
-      switch (m_protocol)
-      {
-        case CoLa_A:
-          commandString = std::string((char*) &m_buffer[2], 2);
-          break;
-        case CoLa_B:
-          commandString = std::string((char*) &m_buffer[9], 2);
-      }
-
-      return commandString;
-    }
-
-
-//
-// Returns a pointer to the first payload byte.
-// CoLa-A: Points beyond the leading "0x02" to the "s..." data.
-// CoLa-B: Points beyond the magic word and length bytes, to the "s..." data.
-//
-    BYTE* SopasEventMessage::getPayLoad()
-    {
-      BYTE* bufferPos = NULL;
-
-      switch (m_protocol)
-      {
-        case CoLa_A:
-          bufferPos = &m_buffer[1];
-          break;
-        case CoLa_B:
-          bufferPos = &m_buffer[8];
-          break;
-      }
-
-      return bufferPos;
-    }
-
-	BYTE* SopasEventMessage::getRawData()
-	{
-		BYTE* bufferPos = NULL;
-		bufferPos = &m_buffer[0];
-		return bufferPos;
-	}
-
-
-
-    INT32 SopasEventMessage::getVariableIndex()
-    {
-      INT32 index = -1;
-
-
-      BYTE* bufferPos = &getPayLoad()[3];
-      switch (m_protocol)
-      {
-        case CoLa_A:
-          index = (INT32)(colaa::decodeUINT16(bufferPos));
-          break;
-        case CoLa_B:
-          index = (INT32)(colab::decodeUINT16(bufferPos));
-          break;
-        default:
-          printError("SopasEventMessage::getVariableIndex: Unknown protocol!");
-      }
-
-      return index;
-=======
 /**
 * Copyright (C) 2017, Ing.-Buero Dr. Michael Lehning, Hildesheim
 * Copyright (C) 2017, SICK AG, Waldkirch
@@ -1224,5 +620,4 @@
       }
 
       return index;
->>>>>>> 7ecfaaae
     }